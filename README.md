--- conflicted
+++ resolved
@@ -4,19 +4,13 @@
 [![codecov](https://codecov.io/gh/therealhieu/conhash-ring/graph/badge.svg?token=IUM6TUHHY1)](https://codecov.io/gh/therealhieu/conhash-ring)
 ![docs.rs](https://img.shields.io/docsrs/conhash-ring)
 ![Crates.io Version](https://img.shields.io/crates/v/conhash-ring)
-<<<<<<< HEAD
-=======
-
->>>>>>> 2087624c
 
 ## Overview
-
 This is a Rust implementation of consistent hashing, a technique used in distributed systems to distribute data across multiple nodes in a way that minimizes the amount of data that needs to be moved when nodes are added or removed.
 
 This implementation serves as an educational example to demonstrate the concept of a consistent hash ring. It is not designed for production environments.
 
 ## Features
-
 - Support pluggable hash functions.
 - Support virtual nodes: Each physical node can be represented by multiple virtual nodes to improve load balancing. Physical nodes contain real data, while virtual nodes contain key hashes.
 - Support replication factor: Each key can be stored on multiple physical nodes to improve fault tolerance.
@@ -24,11 +18,7 @@
 ## APIs
 Checkout [ConsistentHashingRing](https://docs.rs/conhash-ring/latest/conhash_ring/struct.ConsistentHashingRing.html) for more details.
 
-Checkout [ConsistentHashingRing](https://docs.rs/conhash-ring/latest/conhash_ring/struct.ConsistentHashingRing.html) for more details.
-
 ## Test case examples
-<<<<<<< HEAD
-
 Checkout test cases in `src/lib.rs` for more details.
 Criteria is to maintain the replication factor `r`.
 
@@ -44,7 +34,7 @@
 
 <div style="display: flex; justify-content: space-between;">
   <img src="https://github.com/therealhieu/conhash-ring/raw/master/images/init1.png" alt="initial state" width="48%" />
-
+    <img src="https://github.com/therealhieu/conhash-ring/raw/master/images/add_keys.png" alt="initial state" width="48%" />
 </div>
 
 ### 2. Remove a key
@@ -76,36 +66,4 @@
 <div style="display: flex; justify-content: space-between;">
   <img src="https://github.com/therealhieu/conhash-ring/raw/master/images/init2.png" alt="initial state" width="48%" />
   <img src="https://github.com/therealhieu/conhash-ring/raw/master/images/increase_vnodes.png" alt="increase node 1 vnodes" width="48%" />
-=======
-Checkout test cases in `src/lib.rs` for more details.
-
-### 1. Add keys
-<div style="display: flex; justify-content: space-between;">
-  <img src="images/init1.png" alt="initial state" width="48%" />
-  <img src="images/add_keys.png" alt="add keys" width="48%" />
-</div>
-
-### 2. Removing node 2 (with 2 vnodes)
-<div style="display: flex; justify-content: space-between;">
-  <img src="images/init2.png" alt="initial state" width="48%" />
-  <img src="images/remove_node2.png" alt="remove node 2" width="48%" />
-</div>
-
-### 3. Adding 1 vnode (hash = 70) to node 1
-<div style="display: flex; justify-content: space-between;">
-  <img src="images/init2.png" alt="initial state" width="48%" />
-  <img src="images/add_1_vnode.png" alt="add 1 vnode" width="48%" />
-</div>
-
-### 4. Reducing node 3 vnodes to 1
-<div style="display: flex; justify-content: space-between;">
-  <img src="images/init2.png" alt="initial state" width="48%" />
-  <img src="images/reduce_vnodes.png" alt="reduce node 3 vnodes" width="48%" />
-</div>
-
-### 5. Increasing node 1 vnodes to 3
-<div style="display: flex; justify-content: space-between;">
-  <img src="images/init2.png" alt="initial state" width="48%" />
-  <img src="images/increase_vnodes.png" alt="increase node 1 vnodes" width="48%" />
->>>>>>> 2087624c
 </div>